# Python modules
import json
import logging
from datetime import datetime, timedelta, timezone
from time import time
from typing import Any, Callable
import requests
from requests import Session
from threading import Lock

# SOAP Client modules
from zeep import Client
from zeep import helpers
from zeep.transports import Transport
from zeep.exceptions import Fault

# Payload modules
from const import *
from helper.azure import AzureStorageAccount
from helper.context import *
from helper.tools import *
from provider.base import ProviderInstance, ProviderCheck
from netweaver.metricclientfactory import NetWeaverMetricClient, MetricClientFactory
from netweaver.rfcsdkinstaller import PATH_RFC_SDK_INSTALL, SapRfcSdkInstaller
from typing import Dict

# Suppress SSLError warning due to missing SAP server certificate
import urllib3
urllib3.disable_warnings(urllib3.exceptions.InsecureRequestWarning)

# wait time in between attempts to re-download and install RFC SDK package if we have a download blob
# URL defined and previous install attempt was not successful
MINIMUM_RFC_INSTALL_RETRY_INTERVAL = timedelta(minutes=30)

class sapNetweaverProviderInstance(ProviderInstance):
    # static / class variables to enforce singleton around rfc installation attempt
    _isRfcInstalled = None
    _rfcInstallerLock = Lock()

    def __init__(self,
                tracer: logging.Logger,
                ctx: Context,
                providerInstance: Dict[str, str],
                skipContent: bool = False,
                **kwargs) -> None:
        self.sapSid = None
        self.sapHostName = None
        self.sapInstanceNr = None
        self.sapSubdomain = None

        # RFC SDK call settings
        self.sapUsername = None
        self.sapPassword = None
        self.sapClientId = None
        self.sapRfcSdkBlobUrl = None
<<<<<<< HEAD

        # provider instance flag
        self._areRfcCallsEnabled = None
=======
        self._areRfcCallsEnabled = None
        self._rfcInstallerLock = Lock()
>>>>>>> ec9ebda4

        retrySettings = {
            "retries": 3,
            "delayInSeconds": 1,
            "backoffMultiplier": 2
        }

        super().__init__(tracer,
                       ctx,
                       providerInstance,
                       retrySettings,
                       skipContent,
                       **kwargs)

    """
    parse provider properties and get sid, host name and instance number
    """
    def parseProperties(self) -> bool:
        self.sapHostName = self.providerProperties.get("sapHostName", None)
        if not self.sapHostName:
            self.tracer.error("[%s] sapHostName cannot be empty" % self.fullName)
            return False

        instanceNr = self.providerProperties.get("sapInstanceNr", None)
        if instanceNr is None: # 0 is an acceptable value for Instance Number
            self.tracer.error("[%s] sapInstanceNr cannot be empty" % self.fullName)
            return False
        if not type(instanceNr) is int or instanceNr < 0 or instanceNr > 98:
            self.tracer.error("[%s] sapInstanceNr can only be between 00 and 98 but %s was passed" % (self.fullName, str(instanceNr)))
            return False
        self.sapInstanceNr = str(instanceNr).zfill(2)
        self.sapSubdomain = self.providerProperties.get("sapSubdomain", "")
        self.sapSid = self.metadata.get("sapSid", "")
        if not self.sapSid:
            self.tracer.error("[%s] sapSid cannot be empty" % self.fullName)
            return False

        self.sapUsername = self.providerProperties.get('sapUsername', None)
        self.sapPassword = self.providerProperties.get('sapPassword', None)

        # REMOVE:  throwaway to make testing work with earlier OData change
        if (not self.sapUsername):
            self.sapUsername = self.providerProperties.get('sapOdataUsername', None)
        
        if (not self.sapPassword):
            self.sapPassword = self.providerProperties.get('sapOdataPassword', None)

        self.sapClientId = self.providerProperties.get('sapClientId', None)
        self.sapRfcSdkBlobUrl = self.providerProperties.get('sapRfcSdkBlobUrl', None)

<<<<<<< HEAD
        # TODO remove
        self.sapClientId = "300"
        self.sapRfcSdkBlobUrl = "https://sapmonsto75853a6503011a.blob.core.windows.net/sap-netweaver-rfc-sdk/nwrfc750P_7-70002752.zip"

=======
>>>>>>> ec9ebda4
        return True

    def _getHttpPortFromInstanceNr(self, instanceNr: str) -> str:
        return '5%s13' % instanceNr # As per SAP documentation, default http port is of the form 5<NR>13

    def _getHttpsPortFromInstanceNr(self, instanceNr: str) -> str:
        return '5%s14' % instanceNr # As per SAP documentation, default https port is of the form 5<NR>14

    def getMessageServerPortFromInstanceNr(self, instanceNr: str) -> str:
        return '81%s' % instanceNr # As per SAP documentation, default http port is of the form 81<NR>

    def getFullyQualifiedDomainName(self, hostname: str) -> str:
        if self.sapSubdomain:
            return hostname + "." + self.sapSubdomain
        else:
            return hostname

    """
    will first attempt to create SOAP client for hostname using the HTTPS port derived from the SAP instance number,
    and if that does not succeed will then try to create client using the derived HTTP port
    (if neither hostname or instance are specified, will default to the primary hostname/instance that the
    provider was initialized with from properties)
    """
    def getDefaultClient(self,
                         hostname: str = None, 
                         instance: str = None) -> Client:
        if not hostname:
            hostname = self.sapHostName
        if not instance:
            instance = self.sapInstanceNr

        httpsPort = self._getHttpsPortFromInstanceNr(instance)
        httpPort = self._getHttpPortFromInstanceNr(instance)

        portList = [(httpsPort,"https"),(httpPort,"http")]
        exceptionDetails = None
        startTime = time()
        for port,protocol in portList:
            startTime = time()
            self.tracer.info("[%s] attempting to fetch default client for hostname=%s on %s port %s" % \
                         (self.fullName, hostname, protocol, port))
            try:
                client = self.getClient(hostname, httpProtocol=protocol, port=port)
                return client
            except Exception as e:
                exceptionDetails = e
                self.tracer.info("[%s] error fetching default client hostname=%s on %s port %s: %s [%d ms]" % \
                            (self.fullName, self.sapHostName, protocol, port, e, TimeUtils.getElapsedMilliseconds(startTime)))

        self.tracer.error("[%s] error fetching default client hostname=%s on port %s : %s [%d ms]" % \
                         (self.fullName, self.sapHostName, portList, exceptionDetails, TimeUtils.getElapsedMilliseconds(startTime)))
        raise exceptionDetails

    """
    attempt to create a SOAP client for the specified hostname using specific protocol and port
    (for when we already have a known hostconfig for this hostname, and already know whether HTTPS or HTTP should be used)
    """
    def getClient(self, 
                  hostname: str, 
                  httpProtocol: str, 
                  port: str) -> Client:

        if not hostname or not httpProtocol or not port:
            raise Exception("[%s] cannot create client with empty httpProtocol, hostname or port (%s:%s:%s)" % \
                            (self.fullName, httpProtocol, hostname, port))

        if httpProtocol != "http" and httpProtocol != "https":
            raise Exception("[%s] httpProtocol %s is not valid for hostname: %s, port: %s" % \
                            (self.fullName, httpProtocol, hostname, port))

        hostname = self.getFullyQualifiedDomainName(hostname)
        url = '%s://%s:%s/?wsdl' % (httpProtocol, hostname, port)

        self.tracer.info("[%s] connecting to wsdl url: %s" % (self.fullName, url))

        startTime = time()
        try:
            session = Session()
            session.verify = False
            client = Client(url, transport=Transport(session=session))
            self.tracer.info("[%s] initialized SOAP client url: %s [%d ms]" % \
                             (self.fullName, url, TimeUtils.getElapsedMilliseconds(startTime)))

            return client
        except Exception as e:
            self.tracer.error("[%s] error fetching wsdl url: %s: %s [%d ms]" % \
                              (self.fullName, url, e, TimeUtils.getElapsedMilliseconds(startTime)))
            raise e

    def callSoapApi(self, client: Client, apiName: str) -> str:
        self.tracer.info("[%s] executing SOAP API: %s for wsdl: %s" % (self.fullName, apiName, client.wsdl.location))

        startTime = time()
        try:
            method = getattr(client.service, apiName)
            result = method()
            self.tracer.info("[%s] successful SOAP API: %s for wsdl: %s [%d ms]" % \
                             (self.fullName, apiName, client.wsdl.location, TimeUtils.getElapsedMilliseconds(startTime)))

            return result
        except Exception as e:
            self.tracer.error("[%s] error while calling SOAP API: %s for wsdl: %s: %s [%d ms]" % \
                             (self.fullName, apiName, client.wsdl.location, e, TimeUtils.getElapsedMilliseconds(startTime)))
            raise e

    def validate(self) -> bool:
        self.tracer.info("[%s] connecting to sap to test SOAP API connectivity" % self.fullName)

        # HACK: Load content json to fetch the list of APIs in the checks
        self.initContent()

        try:
            client = self.getDefaultClient(hostname=self.sapHostName, instance=self.sapInstanceNr)
        except Exception as e:
            self.tracer.error("[%s] error occured while establishing connectivity to SAP server: %s " % (self.fullName, e))
            return False

        # Ensure that all APIs in the checks are valid and are marked as unprotected.
        # Some APIs are compatible with only specific instance types and throw a Fault if run against
        # an incompatible one.
        # However, here we suppress all errors except Unauthorized since the Monitor phase takes
        # care of calling the API against the right instance type. As long as we don't get an
        # Unauthorized error, we know we can safely call them during the Monitor phase.
        isValid = True
        for check in self.checks:
            apiName = check.name
            method = getattr(client.service, apiName, None) # Returning None when API not found
            if method is None:
                self.tracer.error("[%s] validation failure: api %s does not exist" % (self.fullName, apiName))
                isValid = False
            else:
                try:
                    self.callSoapApi(client, apiName)
                    self.tracer.info("[%s] validated api %s" % (self.fullName, apiName))
                except Fault as e:
                    if (e.code == "SOAP-ENV:Client" and e.message == "HTTP Error: 'Unauthorized'"):
                        isValid = False
                        self.tracer.error("[%s] api %s is not marked as unprotected: %s " % (self.fullName, apiName, e))
                    else:
                        self.tracer.error("[%s] suppressing error during validation of api %s: %s " % (self.fullName, apiName, e))
                except Exception as e:
                    self.tracer.error("[%s] suppressing error during validation of api %s: %s " % (self.fullName, apiName, e))

        return isValid

    """
    returns flag to indicate whether provider checks should attempt to use RFC SDK client calls to fetch certain metrics.
    First time may perform fairly expensive checks to validate if RFC SDK is installed anc configured, and may attempt
    to download user provided blob to install to local system.  We only want to attempt this at most once per process,
    so first caller to this function will pay that cost and the resulting success/failure flag will be cached.
    """
    def areRfcMetricsEnabled(self) -> bool:
        if self._areRfcCallsEnabled != None:
            # the flag for whether RFC is usable has already been initialzed, so return 
            return self._areRfcCallsEnabled

<<<<<<< HEAD
        # there may be 1..N sapNetWeaverProviderInstance instances per sapmon process, and each instance
        # may choose to enable/disable RFC calls individually, but we should only attempt to install the 
        # RFC SDK at most once per process.  Use a static/class variable to determine if installation 
        # attempt has already been attempted and was success/failure, and do all this inside of 
        # a lock and cache flag for future checks
        try:
            # class singleton lock
            sapNetweaverProviderInstance._rfcInstallerLock.acquire(blocking=True)
=======
        # if we get here we've not yet determined if the RFC SDK is installed correctly, or if a user provided
        # package is available to download and install, and/or if the pynwrfc python package is usable.
        # These will be a potentially expensive set of operations that we only want to do once, so do 
        # everything in a lock and initialize cached flag for quick future checks.
        try:
                
            self._rfcInstallerLock.acquire(blocking=True)
>>>>>>> ec9ebda4

            # check -> lock -> check
            if (self._areRfcCallsEnabled != None):
                # flag was initialized prior to obtaining the lock
                return self._areRfcCallsEnabled
<<<<<<< HEAD

            # ensure this provider instance has necessary config settings to enable RFC SDK calls
=======
            
>>>>>>> ec9ebda4
            if (not self.sapUsername or
                not self.sapPassword or
                not self.sapClientId or
                not self.sapRfcSdkBlobUrl):
<<<<<<< HEAD
                self.tracer.info("Netweaver RFC calls disabled for %s|%s because missing one or more required " +
                                "config properties: sapUsername, sapPassword, sapClientId, and sapRfcSdkBlobUrl",
                                 self.sapSid, 
                                 self.sapHostName)
                self._areRfcCallsEnabled = False
                return False

            # only attempt to install RFC SDK once per process execution
            if (sapNetweaverProviderInstance._isRfcInstalled == None):
                sapNetweaverProviderInstance._isRfcInstalled = self._trySetupRfcSdk()
                
            self._areRfcCallsEnabled = sapNetweaverProviderInstance._isRfcInstalled
            
            return self._areRfcCallsEnabled

        except Exception as e:
            self.tracer.error("Exception trying to check if rfc sdk metrics are enabled for %s|%s, %s",
                              self.sapSid, 
                              self.sapHostName,
                              e)
            sapNetweaverProviderInstance._isRfcInstalled = False
            self._areRfcCallsEnabled = False

        finally:
            sapNetweaverProviderInstance._rfcInstallerLock.release()
=======
                self.tracer.info("Netweaver RFC calls will not be enabled because missing one or more required " +
                                "config properties: sapUsername, sapPassword, sapClientId, and sapRfcSdkBlobUrl")
                self._areRfcCallsEnabled = False
                return False

            # all required config properties are specified, so do one-time checks to see if RFC SDK
            # is installed and pyrfc connector is usable, and if not attempt to install it now
            self._areRfcCallsEnabled = self._trySetupRfcSdk()
            return self._areRfcCallsEnabled

        except Exception as e:
            self.tracer.error("Exception trying to check if rfc metrics are enabled: %s", e)
            self._areRfcCallsEnabled = False

        finally:
            self._rfcInstallerLock.release()
>>>>>>> ec9ebda4

        return False
    
    """
    validate that RFC SDK package has been installed and configured correctly and is usable by pyrfc module.
    If pyrfc module cannot be imported, then potentially attempt to download RFC SDK blob, install to local system,
    and configure necessary environment variables and system settings so that the libraries can be
    successfully loaded by the pyrfc module.  
    Return flag indicating whether pyrfc module can be imnported (ie. whether RFC calls are enabled)
    """
    def _trySetupRfcSdk(self) -> bool:
        try:
            # if no RFC SDK download blob url specified, treat as kill switch to disable any RFC calls
            if (not self.sapRfcSdkBlobUrl):
                self.tracer.info("No user provided RFC SDK blob url, will not leverage RFC SDK. quitting...")
<<<<<<< HEAD
                return False
=======
                return
>>>>>>> ec9ebda4

            installer = SapRfcSdkInstaller(tracer=self.tracer, installPath=PATH_RFC_SDK_INSTALL)

            # environment variables must be initialized before RFC and pyrfc installation can be validated
            self.tracer.info("initializing RFC SDK environment...")
            if (not installer.initRfcSdkEnvironment()):
                self.tracer.error("failed to initialize rfc sdk environment pre-requisites")
<<<<<<< HEAD
                return False
=======
                return
>>>>>>> ec9ebda4

            # if we are able to successfully import the pyrfc connector module, that means RFC SDK
            # libraries must be installed and were able to be found by pyrfc package initialization,
            # so no need to do any further checks.
            if (installer.isPyrfcModuleUsable()):
                # pyrfc package is usable, which means RFC SDK is already installed and environment configured correctly
                self.tracer.info("Pyrfc module is usable, RFC calls will be enabled")
                return True

            # if pyrfc module cannot be imported, check to see if it is even installed.  Assumption is that
            # pyrfc module is installed as part of container image, so if it is missing something is wrong
            # there is no need to even try to install the RFC SDK
            if (not installer.isPyrfcModuleInstalled()):
                self.tracer.error("Pyrfc module is not installed, RFC calls will be disabled")
                return False

            # check last sdk install attempt time so we can limit how often we retry
            # to download and install SDK on persistent failures (eg. no more than once every 30 mins)
            lastSdkInstallAttemptTime = installer.getLastSdkInstallAttemptTime()
            if (lastSdkInstallAttemptTime > (datetime.now(timezone.utc) - MINIMUM_RFC_INSTALL_RETRY_INTERVAL)):
                self.tracer.info("last RFC SDK install attempt was %s, minimum attempt retry %s, skipping...",
                                 lastSdkInstallAttemptTime, 
                                 MINIMUM_RFC_INSTALL_RETRY_INTERVAL)
                return False

            self.tracer.info("RFC SDK is not installed, so attempt installation now...")
            
            
            blobStorageAccount = AzureStorageAccount(tracer=self.tracer,
                                                     sapmonId=self.ctx.sapmonId,
                                                     msiClientId=self.ctx.msiClientId,
                                                     subscriptionId=self.ctx.vmInstance["subscriptionId"],
                                                     resourceGroup=self.ctx.vmInstance["resourceGroupName"])
    
            # first check that rfc sdk download blob exists in Azure Storage account, and if it 
            # exixts also fetch the last_modified timestamp metadata
            doesPackageExist, packageLastModifiedTime = installer.isRfcSdkAvailableForDownload(
                blobUrl=self.sapRfcSdkBlobUrl, 
                storageAccount=blobStorageAccount)

            if (not doesPackageExist):
                self.tracer.error("User provided RFC SDK blob does not exist %s, skipping...", self.sapRfcSdkBlobUrl)
                return False
            
            self.tracer.info("user provided RFC SDK blob exists for download %s, lastModified=%s", 
                        self.sapRfcSdkBlobUrl, packageLastModifiedTime)
            
            # the user provided sdk blob exists, so before we download compare the last_modified timestamp
            # with the last modified time of the last download attempt.  If nothing has changed, 
            # then no need to try and download the package again
            # TODO:  confirm, should we go ahead and try to re-download previously failed packages
            #        once every 30 minutes anyway?  just in case failure was something external?
            lastInstallPackageModifiedTime = installer.getLastSdkInstallPackageModifiedTime()

            if (packageLastModifiedTime == lastInstallPackageModifiedTime):
                self.tracer.info("rfc sdk download package has not been modified since last download " +
                                 "attempt (last_modified=%s), will not download again",
                                 lastInstallPackageModifiedTime)
                return False
            
            self.tracer.info("user provided rfc sdk package last_modified (%s) has changed " + 
                             "since last package download (%s), attempting to re-download and install",
                             packageLastModifiedTime,
                             lastInstallPackageModifiedTime)

            # try to download user provided RFC SDK blob, install to local system and configure necessary
            # environment variables and system settings so that it can be usable by pyrfc module
            if (not installer.downloadAndInstallRfcSdk(blobUrl=self.sapRfcSdkBlobUrl, storageAccount=blobStorageAccount)):
                self.tracer.error("failed to install rfc sdk package, RFC calls will not be enabled...")
                return False

            # on Linux pyrfc module may not be usable upon first install attempt, as it appears that unpacking
            # libraries to the LD_LIBRARY_PATH env variable after the python process starts may not pick up the change.
            # The module should be usable on the next sapmon process run.
            if (not installer.isPyrfcModuleUsable()):
                self.tracer.error("pyrfc module still not usable after RFC SDK install, RFC calls will not be enabled...")
                return False

            self.tracer.info("pyrfc module is usable after RFC SDK install, RFC calls will be enabled...")
            return True

        except Exception as e:
            self.tracer.error("exception trying to setup and validate RFC SDK, RFC calls will be disabled: %s", e)

        return False


###########################
class sapNetweaverProviderCheck(ProviderCheck):
    lastResult = []

    def __init__(self,
        provider: ProviderInstance,
        **kwargs
    ):
        super().__init__(provider, **kwargs)
        self.lastRunLocal = None
        self.lastRunServer = None

    def _getFormattedTimestamp(self) -> str:
        return datetime.utcnow().isoformat()

    def _getHosts(self) -> list:
        # Fetch last known list from storage. If storage does not have list, use provided
        # hostname and instanceNr
        if 'hostConfig' not in self.providerInstance.state:
            self.tracer.info("[%s] no host config persisted yet, using user-provided host name and instance nr" % self.fullName)
            hosts = [(self.providerInstance.sapHostName,
                      self.providerInstance.sapInstanceNr,
                      None,
                      None)]
        else:
            self.tracer.info("[%s] fetching last known host config" % self.fullName)
            currentHostConfig = self.providerInstance.state['hostConfig']
            hosts = [(hostConfig['hostname'], 
                      hostConfig['instanceNr'], 
                      "https" if (hostConfig['httpsPort'] and hostConfig['httpsPort'] != "0") else "http", 
                      hostConfig['httpsPort'] if (hostConfig['httpsPort'] and hostConfig['httpsPort'] != "0") else hostConfig['httpPort']) for hostConfig in currentHostConfig]

        return hosts

    def _parseResult(self, result: object) -> list:
        return [helpers.serialize_object(result, dict)]

    def _parseResults(self, results: list) -> list:
        return helpers.serialize_object(results, dict)

<<<<<<< HEAD
    def _getInstances(self, useCache: bool = True) -> list:
=======
    def _getInstances(self, useCache: bool = False) -> list:
>>>>>>> ec9ebda4
        self.tracer.info("[%s] getting list of system instances" % self.fullName)

        # Use cached list of instances if available since they should not change within a single monitor run;
        # but if cache is not available or if caller explicitly asks to skip cache then make the SOAP call
        if ('hostConfig' in self.providerInstance.state and useCache):
<<<<<<< HEAD
            self.tracer.info("[%s] using cached list of system instances", self.fullName)
=======
            self.tracer.info("[%s] using cached list of system instances", self.fullname)
>>>>>>> ec9ebda4
            return self.providerInstance.state['hostConfig']

        startTime = time()

        instanceList = []
        hosts = self._getHosts()

        # Use last known hosts to fetch the updated list of hosts
        # Walk through the known hostnames and stop whenever any of them returns the list of all instances
        isSuccess = False
        for host in hosts:
            hostname, instanceNum, httpProtocol, port = host[0], host[1], host[2], host[3]

            try:
                apiName = 'GetSystemInstanceList'

                # if we have a cached host config with already defined protocol and port, then we can initialize
                # client directly from that, otherwise we have to instantiate client using ports derived from the instance number
                # which will try the derived HTTPS port first and then fallback to derived HTTP port
                if (not httpProtocol or not port):
                    client = self.providerInstance.getDefaultClient(hostname=hostname, instance=instanceNum)
                else:
                    client = self.providerInstance.getClient(hostname, httpProtocol, port)

                result = self.providerInstance.callSoapApi(client, apiName)
                instanceList = self._parseResults(result)
                isSuccess = True
                break
            except Exception as e:
                self.tracer.error("[%s] could not connect to SAP with hostname: %s and port: %s" % (self.fullName, hostname, port))

        if not isSuccess:
            raise Exception("[%s] could not connect to any SAP instances for provider: %s with hosts %s [%d ms]" % \
                (self.fullName, self.providerInstance.fullName, hosts, TimeUtils.getElapsedMilliseconds(startTime)))

        self.tracer.info("[%s] finished getting all system instances [%d ms]" % \
                         (self.fullName, TimeUtils.getElapsedMilliseconds(startTime)))

        return instanceList

    def _filterInstances(self, sapInstances: list, filterFeatures: list, filterType: str) -> list:
        self.tracer.info("[%s] filtering list of system instances based on features: %s" % (self.fullName, filterFeatures))

        instances = [(instance, instance['features'].split('|')) for instance in sapInstances]

        # Inclusion filter
        # Only keep instance if the instance supports at least 1 of the filter features
        if filterType == "include":
            filtered_instances = [instance for (instance, instance_features) in instances \
                if not set(filterFeatures).isdisjoint(set(instance_features))]
        else:
        # Exclusion filter
        # Only keep instance if the instance does not support any of the filter features
            filtered_instances = [instance for (instance, instance_features) in instances \
                if set(filterFeatures).isdisjoint(set(instance_features))]

        return filtered_instances

    def _getServerTimestamp(self, instances: list) -> datetime:
        self.tracer.info("[%s] fetching current timestamp from message server" % self.fullName)
        message_server_instances = self._filterInstances(instances, ['MESSAGESERVER'], 'include')
        date = datetime.fromisoformat(self._getFormattedTimestamp())

        # Get timestamp from the first message server that returns a valid date
        for instance in message_server_instances:
            hostname = instance['hostname']
            instanceNr = str(instance['instanceNr']).zfill(2)
            port = self.providerInstance.getMessageServerPortFromInstanceNr(instanceNr)
            hostname = self.providerInstance.getFullyQualifiedDomainName(hostname)
            message_server_endpoint = "http://%s:%s/" % (hostname, port)

            try:
                # We only care about the date in the response header. so we ignore the response body
                # 'Thu, 04 Mar 2021 05:02:12 GMT'
                response = requests.get(message_server_endpoint)
                date = datetime.strptime(response.headers['date'], '%a, %d %b %Y %H:%M:%S %Z')
                self.tracer.info("[%s] received message server %s header: %s, parsed time: %s", 
                                 self.fullName, 
                                 message_server_endpoint, 
                                 response.headers['date'],
                                 date)
                break
            except Exception as e:
                self.tracer.info("[%s] suppressing expected error while fetching server time during HTTP GET request to url %s: %s " % (self.fullName, message_server_endpoint, e))
        return date

    def _actionGetSystemInstanceList(self) -> None:
        self.tracer.info("[%s] refreshing list of system instances" % self.fullName)
        self.lastRunLocal = datetime.utcnow()
        instanceList = self._getInstances(useCache=False)
        self.lastRunServer = self._getServerTimestamp(instanceList)

        # Update host config, if new list is fetched
        # Parse dictionary and add current timestamp and SID to data and log it
        if len(instanceList) != 0:
            self.providerInstance.state['hostConfig'] = instanceList
            currentTimestamp = self._getFormattedTimestamp()
            for instance in instanceList:
                instance['timestamp'] = currentTimestamp
                instance['serverTimestamp'] = self.lastRunServer.isoformat()
                instance['SID'] = self.providerInstance.sapSid
                instance['subdomain'] = self.providerInstance.sapSubdomain

        self.lastResult = instanceList

        # Update internal state
        if not self.updateState():
            raise Exception("[%s] failed to update state" % self.fullName)

        self.tracer.info("[%s] successfully fetched system instance list" % self.fullName)

    def _executeWebServiceRequest(self, apiName: str, filterFeatures: list, filterType: str, parser: Callable[[Any], list] = None) -> None:
        self.tracer.info("[%s] executing web service request: %s" % (self.fullName, apiName))
        self.lastRunLocal = datetime.utcnow()

        # track latency of entire method excecution with dependencies
        startTime = time()

        if parser is None:
            parser = self._parseResults

        # Use cached list of instances if available since they don't change that frequently; else fetch afresh
        if 'hostConfig' in self.providerInstance.state:
            sapInstances = self.providerInstance.state['hostConfig']
        else:
            sapInstances = self._getInstances()

        self.lastRunServer = self._getServerTimestamp(sapInstances)

        # Filter instances down to the ones that support this API
        sapInstances = self._filterInstances(sapInstances, filterFeatures, filterType)
        if len(sapInstances) == 0:
            self.tracer.info("[%s] no instances found that support this API: %s" % (self.fullName, apiName))

        # Call web service
        all_results = []
        currentTimestamp = self._getFormattedTimestamp()
        for instance in sapInstances:
            # default to https unless the httpsPort was not defined, in which case fallback to http
            httpProtocol = "https"
            port = instance['httpsPort']
            if ((not port) or port == "0"):
                # fallback to http port instead
                httpProtocol = "http"
                port = instance['httpPort']

            client = self.providerInstance.getClient(instance['hostname'], httpProtocol, port)
            results = self.providerInstance.callSoapApi(client, apiName)

            if len(results) != 0:
                parsed_results = parser(results)
                for result in parsed_results:
                    result['hostname'] = instance['hostname']
                    result['instanceNr'] = instance['instanceNr']
                    result['subdomain'] = self.providerInstance.sapSubdomain
                    result['timestamp'] = currentTimestamp
                    result['serverTimestamp'] = self.lastRunServer.isoformat()
                    result['SID'] = self.providerInstance.sapSid
                all_results.extend(parsed_results)

        if len(all_results) == 0:
            self.tracer.info("[%s] no results found for: %s" % (self.fullName, apiName))
        self.lastResult = all_results

        # Update internal state
        if not self.updateState():
            raise Exception("[%s] failed to update state for web service request: %s [%d ms]" % \
                            (self.fullName, apiName, TimeUtils.getElapsedMilliseconds(startTime)))

        self.tracer.info("[%s] successfully processed web service request: %s [%d ms]" % \
                         (self.fullName, apiName, TimeUtils.getElapsedMilliseconds(startTime)))

    def _actionExecuteGenericWebServiceRequest(self, apiName: str, filterFeatures: list, filterType: str) -> None:
        self._executeWebServiceRequest(apiName, filterFeatures, filterType, self._parseResults)

    def _actionExecuteEnqGetStatistic(self, apiName: str, filterFeatures: list, filterType: str) -> None:
        self._executeWebServiceRequest(apiName, filterFeatures, filterType, self._parseResult)

    def _actionGetSmonAnalysisMetrics(self) -> None:
<<<<<<< HEAD
        # create simple SAP host|SID|instance string for consistent logging calls below
        sapHostnameStr = "%s|%s|%s" % (self.providerInstance.sapHostName,
                                       self.providerInstance.sapSid,
                                       self.providerInstance.sapInstanceNr)

        result = []
        try:
            if (not self.providerInstance.areRfcMetricsEnabled()):
                self.tracer.info("[%s] Skipping SMON metrics for %s because RFC SDK metrics not enabled...", 
                                 self.fullName, sapHostnameStr)
                return

            #instanceList = self._getInstances(useCache=True)
            #currentServerTime = self._getServerTimestamp(instances=instanceList)

            self.tracer.info("[%s] initializing client for %s", self.fullName, sapHostnameStr)

            client = MetricClientFactory.getMetricClient(tracer=self.tracer, 
                                                        logTag=self.fullName,
                                                        sapHostName=self.providerInstance.sapHostName,
                                                        sapSubdomain=self.providerInstance.sapSubdomain,
                                                        sapSysNr=self.providerInstance.sapInstanceNr,
                                                        sapSid=self.providerInstance.sapSid,
                                                        sapClient=self.providerInstance.sapClientId,
                                                        sapUsername=self.providerInstance.sapUsername,
                                                        sapPassword=self.providerInstance.sapPassword,
                                                        columnFilterList=None,
                                                        serverTimeZone=None)
            
            if (not client):
                raise Exception("failed to create RFC SDK metric client")
            
            # get metric query window in server time zone
            (startTime, endTime) = client.getQueryWindow(lastRunServerTime=self.lastRunServer, 
                                                         minimumRunIntervalSecs=self.frequencySecs)
            result = client.getSmonMetrics(startDateTime=startTime, endDateTime=endTime)

            if (len(result) == 0):
                # the SMON results for the current time window may not be available at the time we make the call,
                # and in that case we don't update lastRunLocal/lastRunServer state until we get actual results back,
                # this enables us to query for this same window for the next few runs in hope that results will show up
                self.tracer.info("[%s] empty SMON analysis result set for %s", self.fullName, sapHostnameStr)
                return

            self.tracer.info("[%s] successfully queried SMON metrics for %s", self.fullName, sapHostnameStr)

            self.lastRunLocal = datetime.now(timezone.utc)
            self.lastRunServer = endTime

            # only update state on successful query attempt
            self.updateState()

        except Exception as e:
            self.tracer.error("[%s] exception trying to fetch SMON Analysis Run for metrics %s, error: %s", 
                              self.fullName, 
                              sapHostnameStr,
                              e)
            raise
        finally:
            # base class will always call generateJsonString(), so we must always be sure to set the lastResult
            # regardless of success or failure
            self.lastResult = result
        

    def _actionGetSwncWorkloadMetrics(self) -> None:
        # create simple SAP host|SID|instance string for consistent logging calls below
        sapHostnameStr = "%s|%s|%s" % (self.providerInstance.sapHostName,
                                       self.providerInstance.sapSid,
                                       self.providerInstance.sapInstanceNr)

        result = []
        try:
            if (not self.providerInstance.areRfcMetricsEnabled()):
                self.tracer.info("[%s] Skipping SWNC metrics for %s because RFC SDK metrics not enabled...", 
                                 self.fullName, sapHostnameStr)
                return

            #instanceList = self._getInstances(useCache=True)
            #currentServerTime = self._getServerTimestamp(instances=instanceList)

            self.tracer.info("[%s] initializing SWNC RFC SDK metric client for %s", self.fullName, sapHostnameStr)

            client = MetricClientFactory.getMetricClient(tracer=self.tracer, 
                                                        logTag=self.fullName,
                                                        sapHostName=self.providerInstance.sapHostName,
                                                        sapSubdomain=self.providerInstance.sapSubdomain,
                                                        sapSysNr=self.providerInstance.sapInstanceNr,
                                                        sapSid=self.providerInstance.sapSid,
                                                        sapClient=self.providerInstance.sapClientId,
                                                        sapUsername=self.providerInstance.sapUsername,
                                                        sapPassword=self.providerInstance.sapPassword,
                                                        columnFilterList=None,
                                                        serverTimeZone=None)
            
            if (not client):
                raise Exception("failed to create RFC SDK metric client")
            
            # get metric query window in server time zone
            (startTime, endTime) = client.getQueryWindow(lastRunServerTime=self.lastRunServer, 
                                                         minimumRunIntervalSecs=self.frequencySecs)

            result = client.getSwncWorkloadMetrics(startDateTime=startTime, endDateTime=endTime)

            if (len(result) == 0):
                # the workload metrics results for the current time window may not be available at the time we make the call,
                # and in that case we don't update lastRunLocal/lastRunServer state until we get actual results back,
                # this enables us to query for this same window for the next few runs in hope that results will show up
                self.tracer.info("[%s] empty SWNC workload metrics result set for %s", self.fullName, sapHostnameStr)
                return

            self.tracer.info("[%s] successfully queried SWNC workload metrics for %s", self.fullName, sapHostnameStr)

            self.lastRunLocal = datetime.now(timezone.utc)
            self.lastRunServer = endTime

            # only update state on successful query attempt
            self.updateState()

        except Exception as e:
            self.tracer.error("[%s] exception trying to fetch SWNC workload metrics for %s, error: %s", 
                              self.fullName, 
                              sapHostnameStr,
                              e)
            raise
        finally:
            # base class will always call generateJsonString(), so we must always be sure to set the lastResult
            # regardless of success or failure
            self.lastResult = result
=======
        # SMON results are centralized and a call to any instance will return the same result set across the entire
        # SAP ID.  So we can loop through instances until we get a response, then return.
        if (not self.providerInstance.areRfcMetricsEnabled()):
            self.lastResult = []
            self.updateState()
        pass

    def _actionGetSwncWorkloadMetrics(self) -> None:
        # SWNC workload metrics are stored per-instance, so we must loop through all instances and issue
        # to make the same RFC call for each one

        pass
>>>>>>> ec9ebda4


    def generateJsonString(self) -> str:
        self.tracer.info("[%s] converting result to json string" % self.fullName)
        resultJsonString = json.dumps(self.lastResult, sort_keys=True, indent=4, cls=JsonEncoder)
        self.tracer.debug("[%s] resultJson=%s" % (self.fullName, str(resultJsonString)))
        return resultJsonString

    def updateState(self) -> bool:
        self.tracer.info("[%s] updating internal state" % self.fullName)
        self.state['lastRunLocal'] = self.lastRunLocal
        self.state['lastRunServer'] = self.lastRunServer
        self.tracer.info("[%s] internal state successfully updated" % self.fullName)
        return True<|MERGE_RESOLUTION|>--- conflicted
+++ resolved
@@ -53,14 +53,9 @@
         self.sapPassword = None
         self.sapClientId = None
         self.sapRfcSdkBlobUrl = None
-<<<<<<< HEAD
 
         # provider instance flag
         self._areRfcCallsEnabled = None
-=======
-        self._areRfcCallsEnabled = None
-        self._rfcInstallerLock = Lock()
->>>>>>> ec9ebda4
 
         retrySettings = {
             "retries": 3,
@@ -111,13 +106,10 @@
         self.sapClientId = self.providerProperties.get('sapClientId', None)
         self.sapRfcSdkBlobUrl = self.providerProperties.get('sapRfcSdkBlobUrl', None)
 
-<<<<<<< HEAD
         # TODO remove
         self.sapClientId = "300"
         self.sapRfcSdkBlobUrl = "https://sapmonsto75853a6503011a.blob.core.windows.net/sap-netweaver-rfc-sdk/nwrfc750P_7-70002752.zip"
 
-=======
->>>>>>> ec9ebda4
         return True
 
     def _getHttpPortFromInstanceNr(self, instanceNr: str) -> str:
@@ -274,7 +266,6 @@
             # the flag for whether RFC is usable has already been initialzed, so return 
             return self._areRfcCallsEnabled
 
-<<<<<<< HEAD
         # there may be 1..N sapNetWeaverProviderInstance instances per sapmon process, and each instance
         # may choose to enable/disable RFC calls individually, but we should only attempt to install the 
         # RFC SDK at most once per process.  Use a static/class variable to determine if installation 
@@ -283,31 +274,17 @@
         try:
             # class singleton lock
             sapNetweaverProviderInstance._rfcInstallerLock.acquire(blocking=True)
-=======
-        # if we get here we've not yet determined if the RFC SDK is installed correctly, or if a user provided
-        # package is available to download and install, and/or if the pynwrfc python package is usable.
-        # These will be a potentially expensive set of operations that we only want to do once, so do 
-        # everything in a lock and initialize cached flag for quick future checks.
-        try:
-                
-            self._rfcInstallerLock.acquire(blocking=True)
->>>>>>> ec9ebda4
 
             # check -> lock -> check
             if (self._areRfcCallsEnabled != None):
                 # flag was initialized prior to obtaining the lock
                 return self._areRfcCallsEnabled
-<<<<<<< HEAD
 
             # ensure this provider instance has necessary config settings to enable RFC SDK calls
-=======
-            
->>>>>>> ec9ebda4
             if (not self.sapUsername or
                 not self.sapPassword or
                 not self.sapClientId or
                 not self.sapRfcSdkBlobUrl):
-<<<<<<< HEAD
                 self.tracer.info("Netweaver RFC calls disabled for %s|%s because missing one or more required " +
                                 "config properties: sapUsername, sapPassword, sapClientId, and sapRfcSdkBlobUrl",
                                  self.sapSid, 
@@ -333,24 +310,6 @@
 
         finally:
             sapNetweaverProviderInstance._rfcInstallerLock.release()
-=======
-                self.tracer.info("Netweaver RFC calls will not be enabled because missing one or more required " +
-                                "config properties: sapUsername, sapPassword, sapClientId, and sapRfcSdkBlobUrl")
-                self._areRfcCallsEnabled = False
-                return False
-
-            # all required config properties are specified, so do one-time checks to see if RFC SDK
-            # is installed and pyrfc connector is usable, and if not attempt to install it now
-            self._areRfcCallsEnabled = self._trySetupRfcSdk()
-            return self._areRfcCallsEnabled
-
-        except Exception as e:
-            self.tracer.error("Exception trying to check if rfc metrics are enabled: %s", e)
-            self._areRfcCallsEnabled = False
-
-        finally:
-            self._rfcInstallerLock.release()
->>>>>>> ec9ebda4
 
         return False
     
@@ -366,11 +325,7 @@
             # if no RFC SDK download blob url specified, treat as kill switch to disable any RFC calls
             if (not self.sapRfcSdkBlobUrl):
                 self.tracer.info("No user provided RFC SDK blob url, will not leverage RFC SDK. quitting...")
-<<<<<<< HEAD
-                return False
-=======
-                return
->>>>>>> ec9ebda4
+                return False
 
             installer = SapRfcSdkInstaller(tracer=self.tracer, installPath=PATH_RFC_SDK_INSTALL)
 
@@ -378,11 +333,7 @@
             self.tracer.info("initializing RFC SDK environment...")
             if (not installer.initRfcSdkEnvironment()):
                 self.tracer.error("failed to initialize rfc sdk environment pre-requisites")
-<<<<<<< HEAD
-                return False
-=======
-                return
->>>>>>> ec9ebda4
+                return False
 
             # if we are able to successfully import the pyrfc connector module, that means RFC SDK
             # libraries must be installed and were able to be found by pyrfc package initialization,
@@ -510,21 +461,13 @@
     def _parseResults(self, results: list) -> list:
         return helpers.serialize_object(results, dict)
 
-<<<<<<< HEAD
     def _getInstances(self, useCache: bool = True) -> list:
-=======
-    def _getInstances(self, useCache: bool = False) -> list:
->>>>>>> ec9ebda4
         self.tracer.info("[%s] getting list of system instances" % self.fullName)
 
         # Use cached list of instances if available since they should not change within a single monitor run;
         # but if cache is not available or if caller explicitly asks to skip cache then make the SOAP call
         if ('hostConfig' in self.providerInstance.state and useCache):
-<<<<<<< HEAD
             self.tracer.info("[%s] using cached list of system instances", self.fullName)
-=======
-            self.tracer.info("[%s] using cached list of system instances", self.fullname)
->>>>>>> ec9ebda4
             return self.providerInstance.state['hostConfig']
 
         startTime = time()
@@ -704,7 +647,6 @@
         self._executeWebServiceRequest(apiName, filterFeatures, filterType, self._parseResult)
 
     def _actionGetSmonAnalysisMetrics(self) -> None:
-<<<<<<< HEAD
         # create simple SAP host|SID|instance string for consistent logging calls below
         sapHostnameStr = "%s|%s|%s" % (self.providerInstance.sapHostName,
                                        self.providerInstance.sapSid,
@@ -716,9 +658,6 @@
                 self.tracer.info("[%s] Skipping SMON metrics for %s because RFC SDK metrics not enabled...", 
                                  self.fullName, sapHostnameStr)
                 return
-
-            #instanceList = self._getInstances(useCache=True)
-            #currentServerTime = self._getServerTimestamp(instances=instanceList)
 
             self.tracer.info("[%s] initializing client for %s", self.fullName, sapHostnameStr)
 
@@ -782,9 +721,6 @@
                                  self.fullName, sapHostnameStr)
                 return
 
-            #instanceList = self._getInstances(useCache=True)
-            #currentServerTime = self._getServerTimestamp(instances=instanceList)
-
             self.tracer.info("[%s] initializing SWNC RFC SDK metric client for %s", self.fullName, sapHostnameStr)
 
             client = MetricClientFactory.getMetricClient(tracer=self.tracer, 
@@ -833,20 +769,6 @@
             # base class will always call generateJsonString(), so we must always be sure to set the lastResult
             # regardless of success or failure
             self.lastResult = result
-=======
-        # SMON results are centralized and a call to any instance will return the same result set across the entire
-        # SAP ID.  So we can loop through instances until we get a response, then return.
-        if (not self.providerInstance.areRfcMetricsEnabled()):
-            self.lastResult = []
-            self.updateState()
-        pass
-
-    def _actionGetSwncWorkloadMetrics(self) -> None:
-        # SWNC workload metrics are stored per-instance, so we must loop through all instances and issue
-        # to make the same RFC call for each one
-
-        pass
->>>>>>> ec9ebda4
 
 
     def generateJsonString(self) -> str:
